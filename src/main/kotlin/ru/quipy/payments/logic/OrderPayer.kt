--- conflicted
+++ resolved
@@ -4,11 +4,6 @@
 import org.slf4j.LoggerFactory
 import org.springframework.beans.factory.annotation.Autowired
 import org.springframework.stereotype.Service
-<<<<<<< HEAD
-=======
-import ru.quipy.common.utils.CallerBlockingRejectedExecutionHandler
-import ru.quipy.common.utils.NamedThreadFactory
->>>>>>> 8d3f6b49
 import ru.quipy.core.EventSourcingService
 import ru.quipy.payments.api.PaymentAggregate
 import java.util.*
@@ -26,19 +21,6 @@
     @Autowired
     private lateinit var paymentService: PaymentService
 
-<<<<<<< HEAD
-=======
-    private val paymentExecutor = ThreadPoolExecutor(
-        16,
-        16,
-        0L,
-        TimeUnit.MILLISECONDS,
-        LinkedBlockingQueue(8_000),
-        NamedThreadFactory("payment-submission-executor"),
-        CallerBlockingRejectedExecutionHandler()
-    )
-
->>>>>>> 8d3f6b49
     fun processPayment(orderId: UUID, amount: Int, paymentId: UUID, deadline: Long): Long {
         if (!paymentService.canAcceptPayment(deadline)) {
             throw IllegalStateException("Payment service can't accept a new payment")
